--- conflicted
+++ resolved
@@ -13,7 +13,21 @@
 use itertools::Itertools;
 use serde::{Deserialize, Serialize};
 
-<<<<<<< HEAD
+impl rusqlite::types::FromSql for RevlogReviewKind {
+    fn column_result(value: rusqlite::types::ValueRef<'_>) -> rusqlite::types::FromSqlResult<Self> {
+        let rusqlite::types::ValueRef::Integer(i) = value else {
+            return Err(rusqlite::types::FromSqlError::InvalidType);
+        };
+        match i {
+            0 => Ok(RevlogReviewKind::Learning),
+            1 => Ok(RevlogReviewKind::Review),
+            2 => Ok(RevlogReviewKind::Relearning),
+            3 => Ok(RevlogReviewKind::Filtered),
+            4 => Ok(RevlogReviewKind::Manual),
+            _ => Err(rusqlite::types::FromSqlError::InvalidType),
+        }
+    }
+}
 #[derive(Clone, Copy, Debug, Default, PartialEq)]
 pub struct RevlogEntry {
     pub id: i64,
@@ -60,54 +74,6 @@
 //         .filter(|entry| entry.review_kind != Manual && entry.button_chosen != 0)
 //         .collect()
 // }
-=======
-impl rusqlite::types::FromSql for RevlogReviewKind {
-    fn column_result(value: rusqlite::types::ValueRef<'_>) -> rusqlite::types::FromSqlResult<Self> {
-        let rusqlite::types::ValueRef::Integer(i) = value else {
-            return Err(rusqlite::types::FromSqlError::InvalidType);
-        };
-        match i {
-            0 => Ok(RevlogReviewKind::Learning),
-            1 => Ok(RevlogReviewKind::Review),
-            2 => Ok(RevlogReviewKind::Relearning),
-            3 => Ok(RevlogReviewKind::Filtered),
-            4 => Ok(RevlogReviewKind::Manual),
-            _ => Err(rusqlite::types::FromSqlError::InvalidType),
-        }
-    }
-}
-
-impl TryFrom<&Row<'_>> for RevlogEntry {
-    type Error = rusqlite::Error;
-    fn try_from(row: &Row<'_>) -> Result<Self> {
-        Ok(RevlogEntry {
-            id: row.get(0)?,
-            cid: row.get(1)?,
-            usn: row.get(2)?,
-            button_chosen: row.get(3)?,
-            interval: row.get(4)?,
-            last_interval: row.get(5)?,
-            ease_factor: row.get(6)?,
-            taken_millis: row.get(7)?,
-            review_kind: row.get(8)?,
-        })
-    }
-}
-
-fn filter_out_cram(entries: Vec<RevlogEntry>) -> Vec<RevlogEntry> {
-    entries
-        .into_iter()
-        .filter(|entry| entry.review_kind != Filtered || entry.ease_factor != 0)
-        .collect()
-}
-
-fn filter_out_manual(entries: Vec<RevlogEntry>) -> Vec<RevlogEntry> {
-    entries
-        .into_iter()
-        .filter(|entry| entry.review_kind != Manual && entry.button_chosen != 0)
-        .collect()
-}
->>>>>>> c9b9254e
 
 fn remove_revlog_before_last_first_learn(entries: Vec<RevlogEntry>) -> Vec<RevlogEntry> {
     let mut last_first_learn_index = 0;
@@ -131,21 +97,6 @@
     datetime.date_naive()
 }
 
-<<<<<<< HEAD
-fn keep_first_revlog_same_date(
-    mut entries: Vec<RevlogEntry>,
-    minute_offset: i32,
-) -> Vec<RevlogEntry> {
-    let mut unique_dates = std::collections::HashSet::new();
-    entries.retain(|entry| {
-        let date = convert_to_date(entry.id, minute_offset);
-        unique_dates.insert(date)
-    });
-    entries
-}
-
-=======
->>>>>>> c9b9254e
 /// Given a list of revlog entries for a single card with length n, we create
 /// n-1 FSRS items, where each item contains the history of the preceding reviews.
 
@@ -156,10 +107,6 @@
     // entries = filter_out_cram(entries);
     // entries = filter_out_manual(entries);
     entries = remove_revlog_before_last_first_learn(entries);
-<<<<<<< HEAD
-    entries = keep_first_revlog_same_date(entries, minute_offset);
-=======
->>>>>>> c9b9254e
 
     for i in 1..entries.len() {
         let date_current = convert_to_date(entries[i].id, minute_offset);
@@ -981,98 +928,4 @@
             },
         ]
     );
-<<<<<<< HEAD
-}
-
-#[test]
-fn test_keep_first_revlog_same_date() {
-    let revlog_vec = vec![
-        RevlogEntry {
-            id: 1581372095493,
-            cid: 1559076329057,
-            usn: 5212,
-            button_chosen: 1,
-            interval: -60,
-            last_interval: -60,
-            ease_factor: 0,
-            taken_millis: 60000,
-            review_kind: Learning,
-        },
-        RevlogEntry {
-            id: 1581372260598,
-            cid: 1559076329057,
-            usn: 5212,
-            button_chosen: 3,
-            interval: -600,
-            last_interval: -60,
-            ease_factor: 0,
-            taken_millis: 46425,
-            review_kind: Learning,
-        },
-        RevlogEntry {
-            id: 1581406251414,
-            cid: 1559076329057,
-            usn: 5213,
-            button_chosen: 2,
-            interval: -600,
-            last_interval: -600,
-            ease_factor: 0,
-            taken_millis: 17110,
-            review_kind: Learning,
-        },
-        RevlogEntry {
-            id: 1581407568344,
-            cid: 1559076329057,
-            usn: 5213,
-            button_chosen: 3,
-            interval: 1,
-            last_interval: -600,
-            ease_factor: 2500,
-            taken_millis: 8861,
-            review_kind: Learning,
-        },
-        RevlogEntry {
-            id: 1581454426227,
-            cid: 1559076329057,
-            usn: 5215,
-            button_chosen: 3,
-            interval: 3,
-            last_interval: 1,
-            ease_factor: 2500,
-            taken_millis: 13128,
-            review_kind: Review,
-        },
-    ];
-    let revlog_vec = keep_first_revlog_same_date(revlog_vec, 4, Tz::Asia__Shanghai);
-    assert_eq!(
-        revlog_vec,
-        vec![
-            RevlogEntry {
-                id: 1581372095493,
-                cid: 1559076329057,
-                usn: 5212,
-                button_chosen: 1,
-                interval: -60,
-                last_interval: -60,
-                ease_factor: 0,
-                taken_millis: 60000,
-                review_kind: Learning,
-            },
-            RevlogEntry {
-                id: 1581454426227,
-                cid: 1559076329057,
-                usn: 5215,
-                button_chosen: 3,
-                interval: 3,
-                last_interval: 1,
-                ease_factor: 2500,
-                taken_millis: 13128,
-                review_kind: Review,
-            },
-        ]
-    )
-}
-*/
-=======
-}
->>>>>>> c9b9254e
+}