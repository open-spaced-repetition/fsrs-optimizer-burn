use crate::error::{FSRSError, Result};
use crate::inference::{DECAY, FACTOR};
use crate::FSRSItem;
use crate::DEFAULT_WEIGHTS;
use itertools::Itertools;
use ndarray::Array1;
use std::collections::HashMap;

static R_S0_DEFAULT_ARRAY: &[(u32, f32); 4] = &[
    (1, DEFAULT_WEIGHTS[0]),
    (2, DEFAULT_WEIGHTS[1]),
    (3, DEFAULT_WEIGHTS[2]),
    (4, DEFAULT_WEIGHTS[3]),
];

pub fn pretrain(fsrs_items: Vec<FSRSItem>, average_recall: f32) -> Result<[f32; 4]> {
    let pretrainset = create_pretrain_data(fsrs_items);
    let rating_count = total_rating_count(&pretrainset);
    let mut rating_stability = search_parameters(pretrainset, average_recall);
    smooth_and_fill(&mut rating_stability, &rating_count)
}

type FirstRating = u32;
type Count = u32;

fn create_pretrain_data(fsrs_items: Vec<FSRSItem>) -> HashMap<FirstRating, Vec<AverageRecall>> {
    // filter FSRSItem instances with exactly 2 reviews.
    let items: Vec<_> = fsrs_items
        .into_iter()
        .filter(|item| item.reviews.len() == 2)
        .collect();

    // use a nested HashMap (groups) to group items first by the rating in the first FSRSReview
    // and then by the delta_t in the second FSRSReview.
    // (first_rating -> second_delta_t -> vec![0/1 for fail/pass])
    let mut groups = HashMap::new();

    for item in items {
        let first_rating = item.reviews[0].rating;
        let second_delta_t = item.reviews[1].delta_t;
        let second_label = (item.reviews[1].rating > 1) as i32;

        let inner_map = groups.entry(first_rating).or_insert_with(HashMap::new);
        let ratings = inner_map.entry(second_delta_t).or_insert_with(Vec::new);
        ratings.push(second_label);
    }

    let mut results = HashMap::new();

    for (first_rating, inner_map) in &groups {
        let mut data = vec![];

        // calculate the average (recall) and count for each group.
        for (second_delta_t, ratings) in inner_map {
            let avg = ratings.iter().map(|&x| x as f64).sum::<f64>() / ratings.len() as f64;
            data.push(AverageRecall {
                delta_t: *second_delta_t as f32,
                recall: avg as f32,
                count: ratings.len() as f32,
            })
        }

        // Sort by delta_t in ascending order
        data.sort_unstable_by(|a, b| a.delta_t.total_cmp(&b.delta_t));

        results.insert(*first_rating, data);
    }
    results
}

/// The average pass rate & count for a single delta_t for a given first rating.
struct AverageRecall {
    delta_t: f32,
    recall: f32,
    count: f32,
}

fn total_rating_count(
    pretrainset: &HashMap<FirstRating, Vec<AverageRecall>>,
) -> HashMap<FirstRating, Count> {
    pretrainset
        .iter()
        .map(|(first_rating, data)| {
            let count = data.iter().map(|d| d.count).sum::<f32>() as u32;
            (*first_rating, count)
        })
        .collect()
}

fn power_forgetting_curve(t: &Array1<f32>, s: f32) -> Array1<f32> {
    (t / s * FACTOR as f32 + 1.0).mapv(|v| v.powf(DECAY as f32))
}

fn loss(
    delta_t: &Array1<f32>,
    recall: &Array1<f32>,
    count: &Array1<f32>,
    init_s0: f32,
    default_s0: f32,
) -> f32 {
    let y_pred = power_forgetting_curve(delta_t, init_s0);
    let logloss = (-(recall * y_pred.clone().mapv_into(|v| v.ln())
        + (1.0 - recall) * (1.0 - &y_pred).mapv_into(|v| v.ln()))
        * count.mapv(|v| v.sqrt()))
    .sum();
    let l1 = (init_s0 - default_s0).abs() / 16.0;
    logloss + l1
}

fn append_default_point(data: &mut Vec<AverageRecall>, default_s0: f32) {
    data.push(AverageRecall {
        delta_t: default_s0,
        recall: 0.9,
        count: 16.0,
    });
}

const MIN_INIT_S0: f32 = 0.1;
const MAX_INIT_S0: f32 = 100.0;

fn search_parameters(
    mut pretrainset: HashMap<FirstRating, Vec<AverageRecall>>,
    average_recall: f32,
) -> HashMap<u32, f32> {
    let mut optimal_stabilities = HashMap::new();
    let epsilon = f32::EPSILON;

    for (first_rating, data) in &mut pretrainset {
        let r_s0_default: HashMap<u32, f32> = R_S0_DEFAULT_ARRAY.iter().cloned().collect();
        let default_s0 = r_s0_default[first_rating];

        append_default_point(data, default_s0);

        let delta_t = Array1::from_iter(data.iter().map(|d| d.delta_t));

        let recall = {
            // Laplace smoothing
            // (real_recall * n + average_recall * 1) / (n + 1)
            // https://github.com/open-spaced-repetition/fsrs4anki/pull/358/files#diff-35b13c8e3466e8bd1231a51c71524fc31a945a8f332290726214d3a6fa7f442aR491
            let real_recall = Array1::from_iter(data.iter().map(|d| d.recall));
            let n = data.iter().map(|d| d.count).sum::<f32>();
            (real_recall * n + average_recall) / (n + 1.0)
        };

        let count = Array1::from_iter(data.iter().map(|d| d.count));

        let mut low = MIN_INIT_S0;
        let mut high = MAX_INIT_S0;
        let mut optimal_s = 1.0;

        let mut iter = 0;
        while high - low > epsilon && iter < 1000 {
            iter += 1;
            let mid1 = low + (high - low) / 3.0;
            let mid2 = high - (high - low) / 3.0;

            let loss1 = loss(&delta_t, &recall, &count, mid1, default_s0);
            let loss2 = loss(&delta_t, &recall, &count, mid2, default_s0);

            if loss1 < loss2 {
                high = mid2;
            } else {
                low = mid1;
            }

            optimal_s = (high + low) / 2.0;
        }

        optimal_stabilities.insert(*first_rating, optimal_s);
    }

    optimal_stabilities
}

fn smooth_and_fill(
    rating_stability: &mut HashMap<u32, f32>,
    rating_count: &HashMap<u32, u32>,
) -> Result<[f32; 4]> {
    for (small_rating, big_rating) in [(1, 2), (2, 3), (3, 4), (1, 3), (2, 4), (1, 4)] {
        if let (Some(&small_value), Some(&big_value)) = (
            rating_stability.get(&small_rating),
            rating_stability.get(&big_rating),
        ) {
            if small_value > big_value {
                if rating_count[&small_rating] > rating_count[&big_rating] {
                    rating_stability.insert(big_rating, small_value);
                } else {
                    rating_stability.insert(small_rating, big_value);
                }
            }
        }
    }

    let w1 = 3.0 / 5.0;
    let w2 = 3.0 / 5.0;

    let mut init_s0 = vec![];

    let r_s0_default = R_S0_DEFAULT_ARRAY
        .iter()
        .cloned()
        .collect::<HashMap<_, _>>();

    match rating_stability.len() {
        0 => return Err(FSRSError::NotEnoughData),
        1 => {
            let rating = rating_stability.keys().next().unwrap();
            let factor = rating_stability[rating] / r_s0_default[rating];
            init_s0 = r_s0_default.values().map(|&x| x * factor).collect();
        }
        2 => {
            match (
                rating_stability.get(&1),
                rating_stability.get(&2),
                rating_stability.get(&3),
                rating_stability.get(&4),
            ) {
                (None, None, Some(&r3), Some(&r4)) => {
                    let r2 = r3.powf(1.0 / (1.0 - w2)) * r4.powf(1.0 - 1.0 / (1.0 - w2));
                    rating_stability.insert(2, r2);
                    rating_stability.insert(1, (r2.powf(1.0 / w1)) * (r3.powf(1.0 - 1.0 / w1)));
                }
                (None, Some(&r2), None, Some(&r4)) => {
                    let r3 = r2.powf(1.0 - w2) * r4.powf(w2);
                    rating_stability.insert(3, r3);
                    rating_stability.insert(1, r2.powf(1.0 / w1) * r3.powf(1.0 - 1.0 / w1));
                }
                (None, Some(&r2), Some(&r3), None) => {
                    rating_stability.insert(4, r2.powf(1.0 - 1.0 / w2) * r3.powf(1.0 / w2));
                    rating_stability.insert(1, r2.powf(1.0 / w1) * r3.powf(1.0 - 1.0 / w1));
                }
                (Some(&r1), None, None, Some(&r4)) => {
                    let r2 = r1.powf(w1 / (w1.mul_add(-w2, w1 + w2)))
                        * r4.powf(1.0 - w1 / (w1.mul_add(-w2, w1 + w2)));
                    rating_stability.insert(2, r2);
                    rating_stability.insert(
                        3,
                        r1.powf(1.0 - w2 / (w1.mul_add(-w2, w1 + w2)))
                            * r4.powf(w2 / (w1.mul_add(-w2, w1 + w2))),
                    );
                }
                (Some(&r1), None, Some(&r3), None) => {
                    let r2 = r1.powf(w1) * r3.powf(1.0 - w1);
                    rating_stability.insert(2, r2);
                    rating_stability.insert(4, r2.powf(1.0 - 1.0 / w2) * r3.powf(1.0 / w2));
                }
                (Some(&r1), Some(&r2), None, None) => {
                    let r3 = r1.powf(1.0 - 1.0 / (1.0 - w1)) * r2.powf(1.0 / (1.0 - w1));
                    rating_stability.insert(3, r3);
                    rating_stability.insert(4, r2.powf(1.0 - 1.0 / w2) * r3.powf(1.0 / w2));
                }
                _ => {}
            }
            init_s0 = rating_stability
                .iter()
                .sorted_by(|a, b| a.0.cmp(b.0))
                .map(|(_, &v)| v)
                .collect();
        }
        3 => {
            match (
                rating_stability.get(&1),
                rating_stability.get(&2),
                rating_stability.get(&3),
                rating_stability.get(&4),
            ) {
                (None, Some(r2), Some(r3), _) => {
                    rating_stability.insert(1, r2.powf(1.0 / w1) * r3.powf(1.0 - 1.0 / w1));
                }
                (Some(r1), None, Some(r3), _) => {
                    rating_stability.insert(2, r1.powf(w1) * r3.powf(1.0 - w1));
                }
                (_, Some(r2), None, Some(r4)) => {
                    rating_stability.insert(3, r2.powf(1.0 - w2) * r4.powf(w2));
                }
                (_, Some(r2), Some(r3), None) => {
                    rating_stability.insert(4, r2.powf(1.0 - 1.0 / w2) * r3.powf(1.0 / w2));
                }
                _ => {}
            }
            init_s0 = rating_stability
                .iter()
                .sorted_by(|a, b| a.0.cmp(b.0))
                .map(|(_, &v)| v)
                .collect();
        }
        4 => {
            init_s0 = rating_stability
                .iter()
                .sorted_by(|a, b| a.0.cmp(b.0))
                .map(|(_, &v)| v)
                .collect();
        }
        _ => {}
    }
    init_s0 = init_s0
        .iter()
        .map(|&v| v.clamp(MIN_INIT_S0, MAX_INIT_S0))
        .collect();
    Ok(init_s0[0..=3].try_into().unwrap())
}

#[cfg(test)]
mod tests {
    use burn::tensor::Data;

    use super::*;
    use crate::dataset::split_data;
    use crate::training::calculate_average_recall;

    #[test]
    fn test_power_forgetting_curve() {
        let t = Array1::from(vec![0.0, 1.0, 2.0, 3.0]);
        let s = 1.0;
        let y = power_forgetting_curve(&t, s);
        let expected = Array1::from(vec![1.0, 0.90000004, 0.82502866, 0.76613086]);
        assert_eq!(y, expected);
    }

    #[test]
    fn test_loss() {
        let delta_t = Array1::from(vec![1.0, 2.0, 3.0]);
        let recall = Array1::from(vec![0.9, 0.8181818, 0.75]);
        let count = Array1::from(vec![100.0, 100.0, 100.0]);
        let init_s0 = 1.0;
        let actual = loss(&delta_t, &recall, &count, init_s0, init_s0);
        assert_eq!(actual, 13.624332);
        Data::from([loss(&delta_t, &recall, &count, 2.0, init_s0)])
            .assert_approx_eq(&Data::from([14.5771]), 5);
    }

    #[test]
    fn test_search_parameters() {
        let pretrainset = HashMap::from([(
            4,
            vec![
                AverageRecall {
                    delta_t: 1.0,
                    recall: 0.9,
                    count: 30.0,
                },
                AverageRecall {
                    delta_t: 2.0,
                    recall: 0.8181818,
                    count: 30.0,
                },
                AverageRecall {
                    delta_t: 3.0,
                    recall: 0.75,
                    count: 30.0,
                },
                AverageRecall {
                    delta_t: 4.0,
                    recall: 0.6923077,
                    count: 30.0,
                },
            ],
        )]);
        let actual = search_parameters(pretrainset, 0.9);
<<<<<<< HEAD
        let expected = [(4, 1.4525769)].into_iter().collect();
        assert_eq!(actual, expected);
=======
        Data::from([actual.get(&4).unwrap().clone()]).assert_approx_eq(&Data::from([1.2390649]), 4);
>>>>>>> 2c7cdf92
    }

    #[test]
    fn test_pretrain() {
        use crate::convertor_tests::anki21_sample_file_converted_to_fsrs;
        let items = anki21_sample_file_converted_to_fsrs();
        let average_recall = calculate_average_recall(&items);
        let pretrainset = split_data(items, 1).0;
        assert_eq!(
            pretrain(pretrainset, average_recall).unwrap(),
<<<<<<< HEAD
            [0.97808367, 1.7742635, 4.334922, 14.136307],
=======
            [0.94550645, 1.6813093, 3.9867811, 8.992397,],
>>>>>>> 2c7cdf92
        )
    }

    #[test]
    fn test_smooth_and_fill() {
        let mut rating_stability = HashMap::from([(1, 0.4), (3, 2.3), (4, 10.9)]);
        let rating_count = HashMap::from([(1, 1), (2, 1), (3, 1), (4, 1)]);
        let actual = smooth_and_fill(&mut rating_stability, &rating_count).unwrap();
        assert_eq!(actual, [0.4, 0.8052433, 2.3, 10.9,]);
    }
}<|MERGE_RESOLUTION|>--- conflicted
+++ resolved
@@ -357,12 +357,7 @@
             ],
         )]);
         let actual = search_parameters(pretrainset, 0.9);
-<<<<<<< HEAD
-        let expected = [(4, 1.4525769)].into_iter().collect();
-        assert_eq!(actual, expected);
-=======
         Data::from([actual.get(&4).unwrap().clone()]).assert_approx_eq(&Data::from([1.2390649]), 4);
->>>>>>> 2c7cdf92
     }
 
     #[test]
@@ -373,11 +368,7 @@
         let pretrainset = split_data(items, 1).0;
         assert_eq!(
             pretrain(pretrainset, average_recall).unwrap(),
-<<<<<<< HEAD
             [0.97808367, 1.7742635, 4.334922, 14.136307],
-=======
-            [0.94550645, 1.6813093, 3.9867811, 8.992397,],
->>>>>>> 2c7cdf92
         )
     }
 
