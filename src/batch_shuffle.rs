use std::sync::Mutex;

use burn::data::dataloader::batcher::Batcher;
use burn::data::dataloader::{DataLoaderIterator, Progress};
use burn::prelude::Backend;
use rand::seq::SliceRandom;
use rand::SeedableRng;

use crate::dataset::{FSRSBatch, FSRSBatcher, FSRSDataset};

#[derive(Clone)]
pub(crate) struct BatchTensorDataset<B: Backend> {
    dataset: Vec<FSRSBatch<B>>,
}

impl<B: Backend> BatchTensorDataset<B> {
    /// Creates a new shuffled dataset.
    pub fn new(dataset: FSRSDataset, batch_size: usize, device: B::Device) -> Self {
        let batcher = FSRSBatcher::<B>::new(device);
        let dataset = dataset
            .items
            .chunks(batch_size)
            .map(|items| batcher.batch(items.to_vec()))
            .collect();
        Self { dataset }
    }
}

impl<B: Backend> BatchTensorDataset<B> {
    fn get(&self, index: usize) -> Option<FSRSBatch<B>> {
        self.dataset.get(index).cloned()
    }

    fn len(&self) -> usize {
        self.dataset.len()
    }
}

<<<<<<< HEAD
/// A data loader that can be used to iterate over a dataset in batches.
pub(crate) struct BatchShuffledDataLoader<I, O> {
    strategy: Box<dyn BatchStrategy<I>>,
    dataset: Arc<FSRSDataset>,
    batcher: Box<dyn DynBatcher<I, O>>,
=======
pub struct ShuffleDataLoader<B: Backend> {
    dataset: BatchTensorDataset<B>,
>>>>>>> 7477d2bf
    rng: Mutex<rand::rngs::StdRng>,
}

impl<B: Backend> ShuffleDataLoader<B> {
    pub fn new(dataset: BatchTensorDataset<B>, seed: u64) -> Self {
        Self {
            dataset,
            rng: Mutex::new(rand::rngs::StdRng::seed_from_u64(seed)),
        }
    }
}

pub(crate) struct ShuffleDataLoaderIterator<B: Backend> {
    current_index: usize,
    indices: Vec<usize>,
    dataset: BatchTensorDataset<B>,
}

impl<B: Backend> ShuffleDataLoaderIterator<B> {
    pub(crate) fn new(dataset: BatchTensorDataset<B>, indices: Vec<usize>) -> Self {
        Self {
            current_index: 0,
            indices,
            dataset,
        }
    }

    pub(crate) fn progress(&self) -> Progress {
        Progress {
            items_processed: self.current_index,
            items_total: self.dataset.len(),
        }
    }
}

impl<B: Backend> Iterator for ShuffleDataLoaderIterator<B> {
    type Item = FSRSBatch<B>;

    fn next(&mut self) -> Option<Self::Item> {
        if let Some(index) = self.indices.get(self.current_index) {
            self.current_index += 1;
            return self.dataset.get(*index);
        }
        None
    }
}

impl<B: Backend> DataLoaderIterator<FSRSBatch<B>> for ShuffleDataLoaderIterator<B> {
    fn progress(&self) -> Progress {
        Progress::new(self.current_index, self.dataset.len())
    }
}

impl<B: Backend> ShuffleDataLoader<B> {
    pub(crate) fn iter(&self) -> ShuffleDataLoaderIterator<B> {
        let mut indices: Vec<_> = (0..self.dataset.len()).collect();
        indices.shuffle(&mut *self.rng.lock().unwrap());
        ShuffleDataLoaderIterator::new(self.dataset.clone(), indices)
    }
}

#[cfg(test)]
mod tests {
    use burn::{
        backend::{ndarray::NdArrayDevice, NdArray},
        tensor::Shape,
    };

    use super::*;
    use crate::{
        convertor_tests::anki21_sample_file_converted_to_fsrs, dataset::prepare_training_data,
    };

    #[test]
    fn test_simple_dataloader() {
        let train_set = anki21_sample_file_converted_to_fsrs();
        let (_pre_train_set, train_set) = prepare_training_data(train_set);
        let dataset = FSRSDataset::from(train_set);
        let batch_size = 512;
        let seed = 114514;
        let device = NdArrayDevice::Cpu;
        type Backend = NdArray<f32>;

        let dataset = BatchTensorDataset::<Backend>::new(dataset, batch_size, device);
        let dataloader = ShuffleDataLoader::new(dataset, seed);
        let mut iterator = dataloader.iter();
        // dbg!(&iterator.indices);
        let batch = iterator.next().unwrap();
        assert_eq!(
            batch.t_historys.shape(),
            Shape {
                dims: [7, batch_size]
            }
        );
        let batch = iterator.next().unwrap();
        assert_eq!(
            batch.t_historys.shape(),
            Shape {
                dims: [6, batch_size]
            }
        );

        let lengths = iterator
            .map(|batch| batch.t_historys.shape().dims[0])
            .collect::<Vec<_>>();
        assert_eq!(
            lengths,
            vec![
                48, 6, 8, 5, 11, 5, 10, 19, 6, 13, 9, 6, 5, 3, 9, 6, 3, 13, 7, 5, 4, 4, 4, 6, 4, 3,
            ]
        );

        let mut iterator = dataloader.iter();
        // dbg!(&iterator.indices);
        let batch = iterator.next().unwrap();
        assert_eq!(
            batch.t_historys.shape(),
            Shape {
                dims: [19, batch_size]
            }
        );
        let batch = iterator.next().unwrap();
        assert_eq!(
            batch.t_historys.shape(),
            Shape {
                dims: [9, batch_size]
            }
        );

        let lengths = iterator
            .map(|batch| batch.t_historys.shape().dims[0])
            .collect::<Vec<_>>();
        assert_eq!(
            lengths,
            vec![3, 11, 3, 6, 6, 6, 5, 5, 7, 6, 4, 9, 10, 4, 48, 3, 4, 5, 13, 13, 7, 5, 4, 8, 6, 6]
        );
    }
}<|MERGE_RESOLUTION|>--- conflicted
+++ resolved
@@ -36,16 +36,8 @@
     }
 }
 
-<<<<<<< HEAD
-/// A data loader that can be used to iterate over a dataset in batches.
-pub(crate) struct BatchShuffledDataLoader<I, O> {
-    strategy: Box<dyn BatchStrategy<I>>,
-    dataset: Arc<FSRSDataset>,
-    batcher: Box<dyn DynBatcher<I, O>>,
-=======
 pub struct ShuffleDataLoader<B: Backend> {
     dataset: BatchTensorDataset<B>,
->>>>>>> 7477d2bf
     rng: Mutex<rand::rngs::StdRng>,
 }
 
