--- conflicted
+++ resolved
@@ -95,24 +95,4 @@
             // use f64::EPSILON will fail. Seems a floating number difference between linux and macos.
             .all(|(x, y)| (x - y).abs() < f32::EPSILON as f64));
     }
-<<<<<<< HEAD
-    lrs.push(lr_scheduler.current_lr);
-    assert!(lrs
-        .iter()
-        .zip([
-            0.1,
-            0.09045084971874785,
-            0.06545084971874875,
-            0.034549150281253875,
-            0.009549150281252989,
-            0.0,
-            0.009549150281252692,
-            0.03454915028125239,
-            0.06545084971874746,
-            0.09045084971874952,
-            0.10000000000000353
-        ])
-        .all(|(x, y)| (x - y).abs() < f32::EPSILON as f64)) // use f64::EPSILON will fail. Seems a floating number difference between linux and macos.
-=======
->>>>>>> 77f01c21
 }