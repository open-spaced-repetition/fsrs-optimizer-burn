use crate::batch_shuffle::BatchShuffledDataLoaderBuilder;
use crate::cosine_annealing::CosineAnnealingLR;
use crate::dataset::{split_filter_data, FSRSBatcher, FSRSDataset, FSRSItem};
use crate::error::Result;
use crate::model::{Model, ModelConfig};
use crate::pre_training::pretrain;
use crate::weight_clipper::weight_clipper;
use crate::{FSRSError, DEFAULT_PARAMETERS, FSRS};
use burn::backend::Autodiff;
use wasm_bindgen::prelude::*;

use burn::data::dataloader::DataLoaderBuilder;
use burn::lr_scheduler::LrScheduler;
use burn::module::AutodiffModule;
use burn::nn::loss::Reduction;
use burn::optim::Optimizer;
use burn::optim::{AdamConfig, GradientsParams};
use burn::tensor::backend::Backend;
use burn::tensor::{Int, Tensor};
use burn::train::renderer::{MetricState, MetricsRenderer, TrainingProgress};
use burn::train::TrainingInterrupter;
use burn::{config::Config, module::Param, tensor::backend::AutodiffBackend};
use core::marker::PhantomData;
use log::info;

use std::sync::{Arc, Mutex};

pub struct BCELoss<B: Backend> {
    backend: PhantomData<B>,
}

impl<B: Backend> BCELoss<B> {
    pub const fn new() -> Self {
        Self {
            backend: PhantomData,
        }
    }
    pub fn forward(
        &self,
        retentions: Tensor<B, 1>,
        labels: Tensor<B, 1>,
        mean: Reduction,
    ) -> Tensor<B, 1> {
        let loss =
            labels.clone() * retentions.clone().log() + (-labels + 1) * (-retentions + 1).log();
        // info!("loss: {}", &loss);
        match mean {
            Reduction::Mean => loss.mean().neg(),
            Reduction::Sum => loss.sum().neg(),
            Reduction::Auto => loss.neg(),
        }
    }
}

impl<B: Backend> Model<B> {
    pub fn forward_classification(
        &self,
        t_historys: Tensor<B, 2>,
        r_historys: Tensor<B, 2>,
        delta_ts: Tensor<B, 1>,
        labels: Tensor<B, 1, Int>,
        reduce: Reduction,
    ) -> Tensor<B, 1> {
        // info!("t_historys: {}", &t_historys);
        // info!("r_historys: {}", &r_historys);
        let state = self.forward(t_historys, r_historys, None);
        let retention = self.power_forgetting_curve(delta_ts, state.stability);
        BCELoss::new().forward(retention, labels.float(), reduce)
    }
}

impl<B: AutodiffBackend> Model<B> {
    fn freeze_initial_stability(&self, mut grad: B::Gradients) -> B::Gradients {
        let grad_tensor = self.w.grad(&grad).unwrap();
        let updated_grad_tensor =
            grad_tensor.slice_assign([0..4], Tensor::zeros([4], &B::Device::default()));

        self.w.grad_remove(&mut grad);
        self.w.grad_replace(&mut grad, updated_grad_tensor);
        grad
    }
}

#[derive(Debug, Default, Clone)]
pub struct ProgressState {
    pub epoch: usize,
    pub epoch_total: usize,
    pub items_processed: usize,
    pub items_total: usize,
}

#[wasm_bindgen]
#[derive(Default, Debug)]
pub struct Progress {
    vec: Vec<u32>,
}

#[wasm_bindgen]
impl Progress {
    // The progress vec is length 2. Grep 2291AF52-BEE4-4D54-BAD0-6492DFE368D8
    pub fn new() -> Progress {
        Progress { vec: vec![0; 2] }
    }

    /// Memory will hold [items_processed, items_total]
    pub fn pointer(&self) -> *const u32 {
        self.vec.as_ptr()
    }
}

#[derive(Default)]
pub struct CombinedProgressState {
    pub want_abort: bool,
    pub splits: Vec<ProgressState>,
    finished: bool,
    pub progress: Option<Progress>,
}

impl CombinedProgressState {
    pub fn new_shared(progress: Option<Progress>) -> Arc<Mutex<Self>> {
        let r: Arc<Mutex<CombinedProgressState>> = Default::default();
        r.lock().unwrap().progress = progress;
        r
    }

    pub fn current(&self) -> usize {
        self.splits.iter().map(|s| s.current()).sum()
    }

    pub fn total(&self) -> usize {
        self.splits.iter().map(|s| s.total()).sum()
    }

    pub const fn finished(&self) -> bool {
        self.finished
    }
}

#[derive(Clone)]
pub struct ProgressCollector {
    pub state: Arc<Mutex<CombinedProgressState>>,
    pub interrupter: TrainingInterrupter,
    /// The index of the split we should update.
    pub index: usize,
}

impl ProgressCollector {
    pub fn new(state: Arc<Mutex<CombinedProgressState>>, index: usize) -> Self {
        Self {
            state,
            interrupter: Default::default(),
            index,
        }
    }
}

impl ProgressState {
    pub const fn current(&self) -> usize {
        self.epoch.saturating_sub(1) * self.items_total + self.items_processed
    }

    pub const fn total(&self) -> usize {
        self.epoch_total * self.items_total
    }
}

impl MetricsRenderer for ProgressCollector {
    fn update_train(&mut self, _state: MetricState) {}

    fn update_valid(&mut self, _state: MetricState) {}

    fn render_train(&mut self, item: TrainingProgress) {
        let mut info = self.state.lock().unwrap();
        let split = &mut info.splits[self.index];
        split.epoch = item.epoch;
        split.epoch_total = item.epoch_total;
        split.items_processed = item.progress.items_processed;
        split.items_total = item.progress.items_total;
        if info.progress.is_some() {
            // The progress vec is length 2. Grep 2291AF52-BEE4-4D54-BAD0-6492DFE368D8
            info.progress.as_mut().unwrap().vec[0] = info.current() as u32;
            if info.progress.as_mut().unwrap().vec[1] == 0 {
                info.progress.as_mut().unwrap().vec[1] = info.total() as u32;
            }
        }
        if info.want_abort {
            self.interrupter.stop();
        }
    }

    fn render_valid(&mut self, _item: TrainingProgress) {}
}

#[derive(Config)]
pub(crate) struct TrainingConfig {
    pub model: ModelConfig,
    pub optimizer: AdamConfig,
    #[config(default = 5)]
    pub num_epochs: usize,
    #[config(default = 512)]
    pub batch_size: usize,
    #[config(default = 42)]
    pub seed: u64,
    #[config(default = 4e-2)]
    pub learning_rate: f64,
}

pub fn calculate_average_recall(items: &[FSRSItem]) -> f32 {
    let (total_recall, total_reviews) = items
        .iter()
        .map(|item| item.current())
        .fold((0u32, 0u32), |(sum, count), review| {
            (sum + (review.rating > 1) as u32, count + 1)
        });

    if total_reviews == 0 {
        return 0.0;
    }
    total_recall as f32 / total_reviews as f32
}

impl<B: Backend> FSRS<B> {
    /// Calculate appropriate parameters for the provided review history.
    pub fn compute_parameters(
        &self,
        train_set: Vec<FSRSItem>,
        progress: Option<Arc<Mutex<CombinedProgressState>>>,
    ) -> Result<Vec<f32>> {
        let finish_progress = || {
            if let Some(progress) = &progress {
                // The progress state at completion time may not indicate completion, because:
                // - If there were fewer than 512 entries, render_train() will have never been called
                // - One or more of the splits may have ignored later epochs, if accuracy went backwards
                // Because of this, we need a separate finished flag.
                progress.lock().unwrap().finished = true;
            }
        };

        let average_recall = calculate_average_recall(&train_set);
        let (pre_train_set, next_train_set) = split_filter_data(train_set);
        if pre_train_set.len() + next_train_set.len() < 8 {
            finish_progress();
            return Ok(DEFAULT_PARAMETERS.to_vec());
        }

        let initial_stability = pretrain(pre_train_set.clone(), average_recall).map_err(|e| {
            finish_progress();
            e
        })?;
        let pretrained_parameters: Vec<f32> = initial_stability
            .into_iter()
            .chain(DEFAULT_PARAMETERS[4..].iter().copied())
            .collect();
        if next_train_set.is_empty() || pre_train_set.len() + next_train_set.len() < 64 {
            finish_progress();
            return Ok(pretrained_parameters);
        }

        let config = TrainingConfig::new(
            ModelConfig {
                freeze_stability: true,
                initial_stability: Some(initial_stability),
            },
            AdamConfig::new(),
        );

        if let Some(progress) = &progress {
            let progress_state = ProgressState {
                epoch_total: config.num_epochs,
                items_total: next_train_set.len(),
                epoch: 0,
                items_processed: 0,
            };
            progress.lock().unwrap().splits = vec![progress_state];
        }

        let model = train::<Autodiff<B>>(
            next_train_set.clone(),
            next_train_set,
            &config,
            self.device(),
            progress.clone().map(|p| ProgressCollector::new(p, 0)),
        );

        let optimized_parameters = model
            .map_err(|e| {
                finish_progress();
                e
            })?
            .w
            .val()
            .to_data()
            .convert()
            .value;

        finish_progress();

        if optimized_parameters
            .iter()
            .any(|weight: &f32| weight.is_infinite())
        {
            return Err(FSRSError::InvalidInput);
        }

        Ok(optimized_parameters)
    }

    pub fn benchmark(&self, train_set: Vec<FSRSItem>) -> Vec<f32> {
        let average_recall = calculate_average_recall(&train_set);
        let (pre_train_set, next_train_set) = train_set
            .into_iter()
            .partition(|item| item.reviews.len() == 2);
        let initial_stability = pretrain(pre_train_set, average_recall).unwrap();
        let config = TrainingConfig::new(
            ModelConfig {
                freeze_stability: true,
                initial_stability: Some(initial_stability),
            },
            AdamConfig::new(),
        );
        let model = train::<Autodiff<B>>(
            next_train_set.clone(),
            next_train_set,
            &config,
            self.device(),
            None,
        );
        let parameters: Vec<f32> = model.unwrap().w.val().to_data().convert().value;
        parameters
    }
}

fn train<B: AutodiffBackend>(
    train_set: Vec<FSRSItem>,
    test_set: Vec<FSRSItem>,
    config: &TrainingConfig,
    device: B::Device,
    progress: Option<ProgressCollector>,
) -> Result<Model<B>> {
    B::seed(config.seed);

    // Training data
    let iterations = (train_set.len() / config.batch_size + 1) * config.num_epochs;
    let batcher_train = FSRSBatcher::<B>::new(device.clone());
    let dataloader_train = BatchShuffledDataLoaderBuilder::new(batcher_train).build(
        FSRSDataset::from(train_set),
        config.batch_size,
        config.seed,
    );

    let batcher_valid = FSRSBatcher::new(device);
    let dataloader_valid = DataLoaderBuilder::new(batcher_valid)
        .batch_size(config.batch_size)
        .build(FSRSDataset::from(test_set.clone()));

    let mut lr_scheduler = CosineAnnealingLR::init(iterations as f64, config.learning_rate);
    let interrupter = TrainingInterrupter::new();
    let mut renderer: Box<dyn MetricsRenderer> = match progress {
        Some(mut progress) => {
            progress.interrupter = interrupter.clone();
            Box::new(progress)
        }
        None => Box::new(NoProgress {}),
    };

    let mut model: Model<B> = config.model.init();
    let mut optim = config.optimizer.init::<B, Model<B>>();

    let mut best_loss = std::f64::INFINITY;
    let mut best_model = model.clone();
    for epoch in 1..=config.num_epochs {
        let mut iterator = dataloader_train.iter();
        let mut iteration = 0;
        while let Some(item) = iterator.next() {
            iteration += 1;
            let lr = LrScheduler::<B>::step(&mut lr_scheduler);
            let progress = iterator.progress();
            let loss = model.forward_classification(
                item.t_historys,
                item.r_historys,
                item.delta_ts,
                item.labels,
                Reduction::Mean,
            );
            let mut gradients = loss.backward();
            if model.config.freeze_stability {
                gradients = model.freeze_initial_stability(gradients);
            }
            let grads = GradientsParams::from_grads(gradients, &model);
            model = optim.step(lr, model, grads);
            model.w = Param::from_tensor(weight_clipper(model.w.val()));
            // info!("epoch: {:?} iteration: {:?} lr: {:?}", epoch, iteration, lr);
            renderer.render_train(TrainingProgress {
                progress,
                epoch,
                epoch_total: config.num_epochs,
                iteration,
            });

            if interrupter.should_stop() {
                break;
            }
        }

        if interrupter.should_stop() {
            break;
        }

        let model_valid = model.valid();
        let mut loss_valid = 0.0;
        for batch in dataloader_valid.iter() {
            let loss = model_valid.forward_classification(
                batch.t_historys,
                batch.r_historys,
                batch.delta_ts,
                batch.labels,
                Reduction::Sum,
            );
            let loss = loss.into_data().convert::<f64>().value[0];
            loss_valid += loss;

            if interrupter.should_stop() {
                break;
            }
        }
        loss_valid /= test_set.len() as f64;
        info!("epoch: {:?} loss: {:?}", epoch, loss_valid);
        if loss_valid < best_loss {
            best_loss = loss_valid;
            best_model = model.clone();
        }
    }

    info!("best_loss: {:?}", best_loss);

    if interrupter.should_stop() {
        return Err(FSRSError::Interrupted);
    }

    Ok(best_model)
}

struct NoProgress {}

impl MetricsRenderer for NoProgress {
    fn update_train(&mut self, _state: MetricState) {}

    fn update_valid(&mut self, _state: MetricState) {}

    fn render_train(&mut self, _item: TrainingProgress) {}

    fn render_valid(&mut self, _item: TrainingProgress) {}
}

#[cfg(test)]
mod tests {
    use std::fs::create_dir_all;
    use std::path::Path;
    use std::thread;
    use std::time::Duration;

    use super::*;
    use crate::convertor_tests::anki21_sample_file_converted_to_fsrs;
    use crate::convertor_tests::data_from_csv;
    use log::LevelFilter;

    #[test]
    fn test_calculate_average_recall() {
        let items = anki21_sample_file_converted_to_fsrs();
        let average_recall = calculate_average_recall(&items);
        assert_eq!(average_recall, 0.9435269);
    }

    #[test]
    fn training() {
        if std::env::var("SKIP_TRAINING").is_ok() {
            println!("Skipping test in CI");
            return;
        }

        let artifact_dir = std::env::var("BURN_LOG");

        if let Ok(artifact_dir) = artifact_dir {
            let _ = create_dir_all(&artifact_dir);
            let log_file = Path::new(&artifact_dir).join("training.log");
            fern::Dispatch::new()
                .format(|out, message, record| {
                    out.finish(format_args!(
                        "[{}][{}] {}",
                        record.target(),
                        record.level(),
                        message
                    ))
                })
                .level(LevelFilter::Info)
                .chain(fern::log_file(log_file).unwrap())
                .apply()
                .unwrap();
        }
<<<<<<< HEAD
        let items = anki21_sample_file_converted_to_fsrs();
        let progress = CombinedProgressState::new_shared(None);
        let progress2 = Some(progress.clone());
        thread::spawn(move || {
            let mut finished = false;
            while !finished {
                thread::sleep(Duration::from_millis(1000));
                let guard = progress.lock().unwrap();
                finished = guard.finished();
                println!("progress: {}/{}", guard.current(), guard.total());
            }
        });
=======
        for items in [anki21_sample_file_converted_to_fsrs(), data_from_csv()] {
            let progress = CombinedProgressState::new_shared();
            let progress2 = Some(progress.clone());
            thread::spawn(move || {
                let mut finished = false;
                while !finished {
                    thread::sleep(Duration::from_millis(500));
                    let guard = progress.lock().unwrap();
                    finished = guard.finished();
                    println!("progress: {}/{}", guard.current(), guard.total());
                }
            });
>>>>>>> 05e096d8

            let fsrs = FSRS::new(Some(&[])).unwrap();
            let parameters = fsrs.compute_parameters(items, progress2).unwrap();
            dbg!(&parameters);
        }
    }
}<|MERGE_RESOLUTION|>--- conflicted
+++ resolved
@@ -497,20 +497,6 @@
                 .apply()
                 .unwrap();
         }
-<<<<<<< HEAD
-        let items = anki21_sample_file_converted_to_fsrs();
-        let progress = CombinedProgressState::new_shared(None);
-        let progress2 = Some(progress.clone());
-        thread::spawn(move || {
-            let mut finished = false;
-            while !finished {
-                thread::sleep(Duration::from_millis(1000));
-                let guard = progress.lock().unwrap();
-                finished = guard.finished();
-                println!("progress: {}/{}", guard.current(), guard.total());
-            }
-        });
-=======
         for items in [anki21_sample_file_converted_to_fsrs(), data_from_csv()] {
             let progress = CombinedProgressState::new_shared();
             let progress2 = Some(progress.clone());
@@ -523,7 +509,6 @@
                     println!("progress: {}/{}", guard.current(), guard.total());
                 }
             });
->>>>>>> 05e096d8
 
             let fsrs = FSRS::new(Some(&[])).unwrap();
             let parameters = fsrs.compute_parameters(items, progress2).unwrap();
