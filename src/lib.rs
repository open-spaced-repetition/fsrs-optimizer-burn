pub mod convertor;
pub mod dataset;
pub mod model;
pub mod training;
<<<<<<< HEAD
pub mod convertor;
mod weight_clipper;
mod python_bindings;
=======
mod weight_clipper;
>>>>>>> 306e9243
<|MERGE_RESOLUTION|>--- conflicted
+++ resolved
@@ -2,10 +2,4 @@
 pub mod dataset;
 pub mod model;
 pub mod training;
-<<<<<<< HEAD
-pub mod convertor;
-mod weight_clipper;
-mod python_bindings;
-=======
-mod weight_clipper;
->>>>>>> 306e9243
+mod weight_clipper;